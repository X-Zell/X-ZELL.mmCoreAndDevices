///////////////////////////////////////////////////////////////////////////////
// FILE:          PointGrey.h
// PROJECT:       Micro-Manager
// SUBSYSTEM:     DeviceAdapters
//-----------------------------------------------------------------------------
// DESCRIPTION:   Point Grey FlyCapture Micro-Manager adapter
//                
// AUTHOR:        Nico Stuurman
// COPYRIGHT:     University of California, 2016
//
// LICENSE:       This file is distributed under the BSD license.
//                License text is included with the source distribution.
//
//                This file is distributed in the hope that it will be useful,
//                but WITHOUT ANY WARRANTY; without even the implied warranty
//                of MERCHANTABILITY or FITNESS FOR A PARTICULAR PURPOSE.
//
//                IN NO EVENT SHALL THE COPYRIGHT OWNER OR
//                CONTRIBUTORS BE LIABLE FOR ANY DIRECT, INDIRECT,
//                INCIDENTAL, SPECIAL, EXEMPLARY, OR CONSEQUENTIAL DAMAGES.
//

#include "DeviceBase.h"
#include "ImgBuffer.h"
#include "DeviceThreads.h"
#include "ImgBuffer.h"
#include "MMDeviceConstants.h"

#include "FlyCapture2.h"

//////////////////////////////////////////////////////////////////////////////
// Error codes
//
#define ERR_IN_READ_REGISTER                    12300
#define ERR_NOT_READY_FOR_SOFTWARE_TRIGGER      12301
#define ERR_UNAVAILABLE_TRIGGER_MODE_REQUESTED  12302
#define ERR_UNKNOWN_TRIGGER_MODE_STRING         12303

// Trigger modes
#define TRIGGER_INTERNAL   0
#define TRIGGER_EXTERNAL   1
#define TRIGGER_SOFTWARE   2

using namespace FlyCapture2;

//////////////////////////////////////////////////////////////////////////////

class SequenceThread;

class PointGrey : public CCameraBase<PointGrey>  
{
public:
   PointGrey(const char* deviceName);
   ~PointGrey();
  
   //////////////////////////////////////////////////////////////
   // MMDevice API
   int Initialize();
   int Shutdown();
   void GetName(char* name) const;      
   
   //////////////////////////////////////////////////////////////
   // PointGreyCamera API
   int SnapImage();
   const unsigned char* GetImageBuffer();
   unsigned int GetNumberOfComponents()  const { return nComponents_;};
   //////////////////////////////////////////////////////////////
   unsigned int GetImageWidth() const;
   unsigned int GetImageHeight() const;
   //////////////////////////////////////////////////////////////
   unsigned int GetImageBytesPerPixel() const;
   unsigned int GetBitDepth() const;
   long     GetImageBufferSize() const;
   //////////////////////////////////////////////////////////////
   double   GetExposure() const;
   void     SetExposure(double exp);
   //////////////////////////////////////////////////////////////
   int      SetROI(unsigned x, unsigned y, unsigned xSize, unsigned ySize); 
   int      GetROI(unsigned& x, unsigned& y, unsigned& xSize, unsigned& ySize); 
   int      ClearROI();
   //////////////////////////////////////////////////////////////
   int      PrepareSequenceAcqusition(){ return DEVICE_OK; };
   int      StartSequenceAcquisition(double interval);
   int      StartSequenceAcquisition(long numImages, double interval_ms, bool stopOnOverflow);
   int      StopSequenceAcquisition();
   bool     IsCapturing();
   int      InsertImage(Image* pImg);
   int      GetBinning() const;
   int      SetBinning(int binSize);
   int      IsExposureSequenceable(bool& seq) const {seq = false; return DEVICE_OK;}
   /////////////////////////////////////////////////////////////
   // Functions to convert between PGR and MM
   int CameraPGRGuid(FlyCapture2::BusManager* busMgr, FlyCapture2::PGRGuid* guid, int nr);
   int static CameraID(FlyCapture2::PGRGuid id, std::string* camIDString);
   int CameraGUIDfromOurID(FlyCapture2::BusManager* busMgr, FlyCapture2::PGRGuid* guid, std::string ourID);
   void VideoModeAndFrameRateStringFromEnums(std::string &readableString, FlyCapture2::VideoMode vm, FlyCapture2::FrameRate fr) const;
   int VideoModeAndFrameRateEnumsFromString(std::string readableString, FlyCapture2::VideoMode &vm, FlyCapture2::FrameRate &fr) const;
   std::string PixelTypeAsString(PixelFormat pixelFormat) const;
   PixelFormat PixelFormatFromString(std::string pixelType) const;
   std::string Format7ModeAsString(Mode mode) const;
   int Format7ModeFromString(std::string pixelType,  Mode* mode) const;

   //////////////////////////////////////////////////////////////
   // action interface
   int OnBinning(MM::PropertyBase* pProp, MM::ActionType eAct);
   int OnBinningFromFormat7Mode(MM::PropertyBase* pProp, MM::ActionType eAct, long value);
   int OnAbsValue(MM::PropertyBase* pProp, MM::ActionType eAct, long value);
   int OnValue(MM::PropertyBase* pProp, MM::ActionType eAct, long value);
   int OnOnOff(MM::PropertyBase* pProp, MM::ActionType eAct, long value);
   int OnAutoManual(MM::PropertyBase* pProp, MM::ActionType eAct, long value);
   int OnVideoModeAndFrameRate(MM::PropertyBase* pProp, MM::ActionType eAct);
   int OnPixelType(MM::PropertyBase* pProp, MM::ActionType eAct);
   int OnFormat7Mode(MM::PropertyBase* pProp, MM::ActionType eAct);
   int OnTriggerMode(MM::PropertyBase* pProp, MM::ActionType eAct);

private:
   void updatePixelFormats(unsigned int pixelFormatBitField);
   int SetEndianess(bool little);
   const char* GetBusSpeedAsString(BusSpeed speed);
   int CheckSoftwareTriggerPresence(bool& result);
   int PollForTriggerReady(const unsigned long timeoutMs);
   bool FireSoftwareTrigger();
   int SetTriggerMode(const unsigned short newMode);
   int SetGrabTimeout(const unsigned long timeoutMs);
   int PowerCameraOn(const unsigned int timeoutMs);
   int TriggerModeFromString(std::string mode, unsigned short& tMode);
   std::string TriggerModeAsString(const unsigned short mode) const;
<<<<<<< HEAD
   const unsigned char* RGBToBGRA(const unsigned char* img);
=======
   const unsigned char* RGBToRGBA(const unsigned char* img);
>>>>>>> 6433aace


   FlyCapture2::PGRGuid guid_;
   FlyCapture2::Camera cam_;
   FlyCapture2::Image image_;
   unsigned int nComponents_;
   bool initialized_;
   std::string deviceName_;
   MM::MMTime sequenceStartTime_;
   long imageCounter_;
   bool stopOnOverflow_;
   long desiredNumImages_;
   bool isCapturing_;
   FlyCapture2::Format7Info format7Info_;
   std::map<VideoMode, std::vector<FrameRate>> videoModeFrameRateMap_;
   std::map<long, std::string> bin2Mode_;
   std::map<const std::string, long> mode2Bin_;
   std::vector<FlyCapture2::Mode> availableFormat7Modes_;
   std::vector<unsigned short> availableTriggerModes_;
   bool f7InUse_;
   double exposureTimeMs_;
   unsigned short triggerMode_;
   unsigned short snapTriggerMode_;
   unsigned long externalTriggerGrabTimeout_;
   unsigned short bytesPerPixel_;
   MMThreadLock imgBuffLock_;
   unsigned char* imgBuf_;
   unsigned long bufSize_;
   FlyCapture2::PixelFormat pixelFormat8Bit_;
   FlyCapture2::PixelFormat pixelFormat16Bit_;
};
<|MERGE_RESOLUTION|>--- conflicted
+++ resolved
@@ -125,11 +125,7 @@
    int PowerCameraOn(const unsigned int timeoutMs);
    int TriggerModeFromString(std::string mode, unsigned short& tMode);
    std::string TriggerModeAsString(const unsigned short mode) const;
-<<<<<<< HEAD
    const unsigned char* RGBToBGRA(const unsigned char* img);
-=======
-   const unsigned char* RGBToRGBA(const unsigned char* img);
->>>>>>> 6433aace
 
 
    FlyCapture2::PGRGuid guid_;
@@ -160,4 +156,4 @@
    unsigned long bufSize_;
    FlyCapture2::PixelFormat pixelFormat8Bit_;
    FlyCapture2::PixelFormat pixelFormat16Bit_;
-};
+};